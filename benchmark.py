--- conflicted
+++ resolved
@@ -340,13 +340,10 @@
             )
             args.network = self.arch_id
             args.feat_lmda = 5e0
-<<<<<<< HEAD
             args.reinit = True
-=======
             args.lr = 1e-2
             args.weight_decay = 5e-3
             args.momentum = 0.9
->>>>>>> e757f372
 
             if CONTINUE_TRAIN:
                 student_model = self.load_saved_weights(student_model)  # continue training
