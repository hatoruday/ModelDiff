--- conflicted
+++ resolved
@@ -597,16 +597,9 @@
                     yield transfer_model
         
         # - M_{i,x}/{quant-qint8/float16} -- Compress M_{i,x} with integer / float16 quantization
-<<<<<<< HEAD
-        # for debug
-        # for transfer_model in transfer_models:
-        #     for quantization_dtype in quantization_dtypes:
-        #         yield transfer_model.quantize(dtype=quantization_dtype)
-=======
         for transfer_model in transfer_models:
             for quantization_dtype in quantization_dtypes:
                 yield transfer_model.quantize(dtype=quantization_dtype)
->>>>>>> da401dc2
 
         # - M_{i,x}/{prune-p} -- Prune M_{i,x} with pruning ratio = p
         for transfer_model in transfer_models:
